--- conflicted
+++ resolved
@@ -3,7 +3,6 @@
 
 import numpy as np
 from scipy.special import sph_harm
-from scipy.linalg import block_diag
 
 from qtm.crystal.basis_atoms import BasisAtoms
 from qtm.gspace import GSpace, GkSpace
@@ -302,20 +301,11 @@
             )
             vkb_diag += np.sum(l_vkb_iat * (dij_atom @ l_vkb_iat.conj()), axis=0)
 
-<<<<<<< HEAD
         # dij_full = block_diag(*[dij_atom for _ in range(numatoms)])
         dij_full = gkspc.allocate_array((self.numvkb * numatoms, self.numvkb * numatoms))
         dij_full*=0
         for iat in range(numatoms):
             sl = (slice(iat * self.numvkb, (iat + 1) * self.numvkb))
             dij_full[sl, sl] = dij_atom
-=======
-        dij_full = block_diag(*[dij_atom for _ in range(numatoms)])
-        # dij_full = gkspc.allocate_array((self.numvkb * numatoms,
-        #                                  self.numvkb * numatoms))
-        # for iat in range(numatoms):
-        #     sl = (slice(iat * self.numvkb, (iat + 1) * self.numvkb))
-        #     dij_full[sl, sl] = dij_atom
->>>>>>> 88d10007
 
         return l_vkb_full, dij_full, vkb_diag